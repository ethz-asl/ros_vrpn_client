/*
 * Copyright 2015 Alex Millane, ASL, ETH Zurich, Switzerland
 * Copyright 2015 Fadri Furrer, ASL, ETH Zurich, Switzerland
 * Copyright 2015 Michael Burri, ASL, ETH Zurich, Switzerland
 * Copyright 2015 Mina Kamel, ASL, ETH Zurich, Switzerland
 * Copyright 2015 Janosch Nikolic, ASL, ETH Zurich, Switzerland
 * Copyright 2015 Markus Achtelik, ASL, ETH Zurich, Switzerland
 *
 * Licensed under the Apache License, Version 2.0 (the "License");
 * you may not use this file except in compliance with the License.
 * You may obtain a copy of the License at
 *
 *     http://www.apache.org/licenses/LICENSE-2.0

 * Unless required by applicable law or agreed to in writing, software
 * distributed under the License is distributed on an "AS IS" BASIS,
 * WITHOUT WARRANTIES OR CONDITIONS OF ANY KIND, either express or implied.
 * See the License for the specific language governing permissions and
 * limitations under the License.
 */

// This file implements a node which subscribes to published raw vicon
// position and orientation measurements and, the vicon estimator and
// finally publishes position, velcocity, orientation and angular
// velocity estimates.

#include <memory>
#include <iostream>

#include <ros/ros.h>
#include <geometry_msgs/TransformStamped.h>
#include <nav_msgs/Odometry.h>
#include <Eigen/Geometry>
#include <eigen_conversions/eigen_msg.h>

#include "vicon_odometry_estimator.h"

// Class for collecting data and passing it to the underlying estimator
class ViconDataListener {
 public:
  // Constructor
  ViconDataListener(
      ros::NodeHandle nh, ros::NodeHandle nh_private,
      vicon_estimator::ViconOdometryEstimator* vicon_odometry_estimator)
      : vicon_odometry_estimator_(vicon_odometry_estimator) {
    // Subscribing to the raw vicon data
    raw_transform_sub_ =
        nh.subscribe("vrpn_client/raw_transform", 10,
                     &ViconDataListener::transformStampedCallback, this);
    // Advertising the estimated target state components
    estimated_transform_pub_ =
        nh_private.advertise<geometry_msgs::TransformStamped>(
            "estimated_transform", 10);
    estimated_odometry_pub_ =
        nh_private.advertise<nav_msgs::Odometry>("estimated_odometry", 10);
    // Getting the object name
    nh_private.param<std::string>("object_name", object_name_, "auk");
  }

  // Raw vicon data callback.
  void transformStampedCallback(
      const geometry_msgs::TransformStampedConstPtr& msg) {
    // Extracting the relavent data from the message
    Eigen::Vector3d position_measured_W;
    Eigen::Quaterniond orientation_measured_B_W;
    tf::vectorMsgToEigen(msg->transform.translation, position_measured_W);
    tf::quaternionMsgToEigen(msg->transform.rotation, orientation_measured_B_W);
    // Passing the received data to the estimator
    vicon_odometry_estimator_->updateEstimate(position_measured_W,
                                              orientation_measured_B_W);
    // Retreiving the estimates
    Eigen::Vector3d position_estimate_W =
        vicon_odometry_estimator_->getEstimatedPosition();
    Eigen::Vector3d velocity_estimate_W =
        vicon_odometry_estimator_->getEstimatedVelocity();
    Eigen::Quaterniond orientation_estimate_B_W =
        vicon_odometry_estimator_->getEstimatedOrientation();
    Eigen::Vector3d rate_estimate_B =
        vicon_odometry_estimator_->getEstimatedAngularVelocity();
    // Rotating the estimated global frame velocity into the body frame.
    Eigen::Vector3d velocity_estimate_B =
        orientation_estimate_B_W.toRotationMatrix() * velocity_estimate_W;
    // Creating estimated transform message
    geometry_msgs::TransformStamped estimated_transform;
    estimated_transform.header = msg->header;
    tf::vectorEigenToMsg(position_estimate_W,
                         estimated_transform.transform.translation);
    tf::quaternionEigenToMsg(orientation_estimate_B_W,
                             estimated_transform.transform.rotation);
    // Creating estimated odometry message
    nav_msgs::Odometry estimated_odometry;
    estimated_odometry.header = msg->header;
    estimated_odometry.child_frame_id = object_name_;
    tf::pointEigenToMsg(position_estimate_W,
                        estimated_odometry.pose.pose.position);
    tf::quaternionEigenToMsg(orientation_estimate_B_W,
                             estimated_odometry.pose.pose.orientation);
    tf::vectorEigenToMsg(velocity_estimate_B,
                         estimated_odometry.twist.twist.linear);
    tf::vectorEigenToMsg(rate_estimate_B,
                         estimated_odometry.twist.twist.angular);
    // Publishing the estimates
    estimated_transform_pub_.publish(estimated_transform);
    estimated_odometry_pub_.publish(estimated_odometry);
    // Publishing the estimator intermediate results
    vicon_odometry_estimator_->publishIntermediateResults(msg->header.stamp);
  }

<<<<<<< HEAD
    // Raw vicon data callback.
    void transformStampedCallback(const geometry_msgs::TransformStampedConstPtr& msg)
    {
      // Extracting the relavent data from the message
      Eigen::Vector3d position_measured_W;
      Eigen::Quaterniond orientation_measured_B_W;
      tf::vectorMsgToEigen(msg->transform.translation, position_measured_W);
      tf::quaternionMsgToEigen(msg->transform.rotation, orientation_measured_B_W);
      ros::Time timestamp = msg->header.stamp;
      // Passing the received data to the estimator
      vicon_odometry_estimator_->updateEstimate(position_measured_W, orientation_measured_B_W, timestamp);
      // Retreiving the estimates
      Eigen::Vector3d position_estimate_W = vicon_odometry_estimator_->getEstimatedPosition();
      Eigen::Vector3d velocity_estimate_W = vicon_odometry_estimator_->getEstimatedVelocity();
      Eigen::Quaterniond orientation_estimate_B_W = vicon_odometry_estimator_->getEstimatedOrientation();
      Eigen::Vector3d rate_estimate_B = vicon_odometry_estimator_->getEstimatedAngularVelocity();
      // Rotating the estimated global frame velocity into the body frame.
      Eigen::Vector3d velocity_estimate_B = orientation_estimate_B_W.toRotationMatrix() * velocity_estimate_W;
      // Creating estimated transform message
      geometry_msgs::TransformStamped estimated_transform;
      estimated_transform.header = msg->header;
      tf::vectorEigenToMsg(position_estimate_W, estimated_transform.transform.translation);
      tf::quaternionEigenToMsg(orientation_estimate_B_W, estimated_transform.transform.rotation);
      // Creating estimated odometry message
      nav_msgs::Odometry estimated_odometry;
      estimated_odometry.header = msg->header;
      estimated_odometry.child_frame_id = object_name_;
      tf::pointEigenToMsg(position_estimate_W, estimated_odometry.pose.pose.position);
      tf::quaternionEigenToMsg(orientation_estimate_B_W, estimated_odometry.pose.pose.orientation);
      tf::vectorEigenToMsg(velocity_estimate_B, estimated_odometry.twist.twist.linear);
      tf::vectorEigenToMsg(rate_estimate_B, estimated_odometry.twist.twist.angular);
      // Publishing the estimates
      estimated_transform_pub_.publish(estimated_transform);
      estimated_odometry_pub_.publish(estimated_odometry);
      // Publishing the estimator intermediate results
      vicon_odometry_estimator_->publishIntermediateResults(msg->header.stamp);
    }

  private:
    // Raw vicon data subscriber.
    ros::Subscriber raw_transform_sub_;
    // Estimate publishers
    ros::Publisher estimated_transform_pub_;
    ros::Publisher estimated_odometry_pub_;
    // Name of the tracked object
    std::string object_name_;
    // Vicon-based estimator
    std::unique_ptr<vicon_estimator::ViconOdometryEstimator> vicon_odometry_estimator_;
=======
 private:
  // Raw vicon data subscriber.
  ros::Subscriber raw_transform_sub_;
  // Estimate publishers
  ros::Publisher estimated_transform_pub_;
  ros::Publisher estimated_odometry_pub_;
  // Name of the tracked object
  std::string object_name_;
  // Vicon-based estimator
  std::unique_ptr<vicon_estimator::ViconOdometryEstimator>
      vicon_odometry_estimator_;
>>>>>>> 1a573170
};

// Standard C++ entry point
int main(int argc, char** argv) {
  // Announce this program to the ROS master
  ros::init(argc, argv, "vicon_estimator");

  // Creating the node handles
  ros::NodeHandle nh;
  ros::NodeHandle nh_private("~");

  // Creating a Vicon-based estimator to do the estimation
  vicon_estimator::ViconOdometryEstimator vicon_odometry_estimator(nh_private);
  vicon_odometry_estimator.initializeParameters(nh_private);
  vicon_odometry_estimator.reset();

  // Creating a Vicon Data Listener to direct vicon data to the estimator
  ViconDataListener vicon_data_listener(nh, nh_private,
                                        &vicon_odometry_estimator);

  // Spinng forever pumping callbacks
  ros::spin();
  // Exit tranquilly
  return 0;
}<|MERGE_RESOLUTION|>--- conflicted
+++ resolved
@@ -65,9 +65,11 @@
     Eigen::Quaterniond orientation_measured_B_W;
     tf::vectorMsgToEigen(msg->transform.translation, position_measured_W);
     tf::quaternionMsgToEigen(msg->transform.rotation, orientation_measured_B_W);
+    ros::Time timestamp = msg->header.stamp;
     // Passing the received data to the estimator
     vicon_odometry_estimator_->updateEstimate(position_measured_W,
-                                              orientation_measured_B_W);
+                                              orientation_measured_B_W,
+                                              timestamp);
     // Retreiving the estimates
     Eigen::Vector3d position_estimate_W =
         vicon_odometry_estimator_->getEstimatedPosition();
@@ -106,56 +108,6 @@
     vicon_odometry_estimator_->publishIntermediateResults(msg->header.stamp);
   }
 
-<<<<<<< HEAD
-    // Raw vicon data callback.
-    void transformStampedCallback(const geometry_msgs::TransformStampedConstPtr& msg)
-    {
-      // Extracting the relavent data from the message
-      Eigen::Vector3d position_measured_W;
-      Eigen::Quaterniond orientation_measured_B_W;
-      tf::vectorMsgToEigen(msg->transform.translation, position_measured_W);
-      tf::quaternionMsgToEigen(msg->transform.rotation, orientation_measured_B_W);
-      ros::Time timestamp = msg->header.stamp;
-      // Passing the received data to the estimator
-      vicon_odometry_estimator_->updateEstimate(position_measured_W, orientation_measured_B_W, timestamp);
-      // Retreiving the estimates
-      Eigen::Vector3d position_estimate_W = vicon_odometry_estimator_->getEstimatedPosition();
-      Eigen::Vector3d velocity_estimate_W = vicon_odometry_estimator_->getEstimatedVelocity();
-      Eigen::Quaterniond orientation_estimate_B_W = vicon_odometry_estimator_->getEstimatedOrientation();
-      Eigen::Vector3d rate_estimate_B = vicon_odometry_estimator_->getEstimatedAngularVelocity();
-      // Rotating the estimated global frame velocity into the body frame.
-      Eigen::Vector3d velocity_estimate_B = orientation_estimate_B_W.toRotationMatrix() * velocity_estimate_W;
-      // Creating estimated transform message
-      geometry_msgs::TransformStamped estimated_transform;
-      estimated_transform.header = msg->header;
-      tf::vectorEigenToMsg(position_estimate_W, estimated_transform.transform.translation);
-      tf::quaternionEigenToMsg(orientation_estimate_B_W, estimated_transform.transform.rotation);
-      // Creating estimated odometry message
-      nav_msgs::Odometry estimated_odometry;
-      estimated_odometry.header = msg->header;
-      estimated_odometry.child_frame_id = object_name_;
-      tf::pointEigenToMsg(position_estimate_W, estimated_odometry.pose.pose.position);
-      tf::quaternionEigenToMsg(orientation_estimate_B_W, estimated_odometry.pose.pose.orientation);
-      tf::vectorEigenToMsg(velocity_estimate_B, estimated_odometry.twist.twist.linear);
-      tf::vectorEigenToMsg(rate_estimate_B, estimated_odometry.twist.twist.angular);
-      // Publishing the estimates
-      estimated_transform_pub_.publish(estimated_transform);
-      estimated_odometry_pub_.publish(estimated_odometry);
-      // Publishing the estimator intermediate results
-      vicon_odometry_estimator_->publishIntermediateResults(msg->header.stamp);
-    }
-
-  private:
-    // Raw vicon data subscriber.
-    ros::Subscriber raw_transform_sub_;
-    // Estimate publishers
-    ros::Publisher estimated_transform_pub_;
-    ros::Publisher estimated_odometry_pub_;
-    // Name of the tracked object
-    std::string object_name_;
-    // Vicon-based estimator
-    std::unique_ptr<vicon_estimator::ViconOdometryEstimator> vicon_odometry_estimator_;
-=======
  private:
   // Raw vicon data subscriber.
   ros::Subscriber raw_transform_sub_;
@@ -167,7 +119,6 @@
   // Vicon-based estimator
   std::unique_ptr<vicon_estimator::ViconOdometryEstimator>
       vicon_odometry_estimator_;
->>>>>>> 1a573170
 };
 
 // Standard C++ entry point
