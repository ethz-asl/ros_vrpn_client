--- conflicted
+++ resolved
@@ -36,18 +36,9 @@
 ViconEstimator::ViconEstimator()
     : translational_estimator_(), rotational_estimator_() {}
 
-<<<<<<< HEAD
-}
-
 void ViconEstimator::updateEstimate(const Eigen::Vector3d& position_measured_W,
-                                    const Eigen::Quaterniond& orientation_measured_B_W,
-                                    double timestamp)
-{
-=======
-void ViconEstimator::updateEstimate(
-    const Eigen::Vector3d& position_measured_W,
-    const Eigen::Quaterniond& orientation_measured_B_W) {
->>>>>>> 1a573170
+    const Eigen::Quaterniond& orientation_measured_B_W,
+    double timestamp) {
   // Updating the translational and rotation sub-estimates
   translational_estimator_.updateEstimate(position_measured_W, timestamp);
   rotational_estimator_.updateEstimate(orientation_measured_B_W, timestamp);
@@ -85,13 +76,9 @@
   reset();
 }
 
-<<<<<<< HEAD
-void TranslationalEstimator::updateEstimate(const Eigen::Vector3d& pos_measured_W, double timestamp)
-{
-=======
 void TranslationalEstimator::updateEstimate(
-    const Eigen::Vector3d& pos_measured_W) {
->>>>>>> 1a573170
+    const Eigen::Vector3d& pos_measured_W,
+    double timestamp) {
   // Saving the measurement to the intermediate results
   estimator_results_.position_measured_ = pos_measured_W;
   // Saving the old state to the intermediate results
@@ -171,13 +158,9 @@
       << estimator_parameters_.orientation_measurement_covariance_*
          Eigen::Matrix4d::Identity();
   // Setting the old measurement to the intial position estimate
-<<<<<<< HEAD
   last_timestamp_ = -1.0;
-  orientation_measured_old_ = estimator_parameters_.initial_orientation_estimate_;
-=======
   orientation_measured_old_ =
       estimator_parameters_.initial_orientation_estimate_;
->>>>>>> 1a573170
   first_measurement_flag_ = true;
   outlier_counter_ = 0;
 }
@@ -205,14 +188,9 @@
   return rate_estimate_B_;
 }
 
-<<<<<<< HEAD
-
-void RotationalEstimator::updateEstimate(const Eigen::Quaterniond& orientation_measured_B_W, double timestamp)
-{
-=======
 void RotationalEstimator::updateEstimate(
-    const Eigen::Quaterniond& orientation_measured_B_W) {
->>>>>>> 1a573170
+    const Eigen::Quaterniond& orientation_measured_B_W,
+    double timestamp) {
   // Writing the raw measurement to the intermediate results structure
   estimator_results_.orientation_measured_ = orientation_measured_B_W;
 
