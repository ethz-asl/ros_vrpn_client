/*
 * Copyright 2015 Alex Millane, ASL, ETH Zurich, Switzerland
 * Copyright 2015 Fadri Furrer, ASL, ETH Zurich, Switzerland
 * Copyright 2015 Michael Burri, ASL, ETH Zurich, Switzerland
 * Copyright 2015 Mina Kamel, ASL, ETH Zurich, Switzerland
 * Copyright 2015 Janosch Nikolic, ASL, ETH Zurich, Switzerland
 * Copyright 2015 Markus Achtelik, ASL, ETH Zurich, Switzerland
 *
 * Licensed under the Apache License, Version 2.0 (the "License");
 * you may not use this file except in compliance with the License.
 * You may obtain a copy of the License at
 *
 *     http://www.apache.org/licenses/LICENSE-2.0

 * Unless required by applicable law or agreed to in writing, software
 * distributed under the License is distributed on an "AS IS" BASIS,
 * WITHOUT WARRANTIES OR CONDITIONS OF ANY KIND, either express or implied.
 * See the License for the specific language governing permissions and
 * limitations under the License.
 */

#include <eigen_conversions/eigen_msg.h>

#include "vicon_odometry_estimator.h"

namespace vicon_estimator {

ViconOdometryEstimator::ViconOdometryEstimator(ros::NodeHandle& nh)
    : vicon_estimator_() {
  // Creating publisher for intermediate estimator values
  publisher_ = nh.advertise<ros_vrpn_client::viconEstimator>(
      "vicon_intermediate_results", 100);
}

void ViconOdometryEstimator::initializeParameters(ros::NodeHandle& nh) {
  // Recovering translational estimator parameters values from the parameter
  // server
  vicon_estimator::TranslationalEstimatorParameters
      translationalEstimatorParameters;
  nh.getParam("vicon_estimator/dt", translationalEstimatorParameters.dt_);
  nh.getParam("translational_estimator/kp",
              translationalEstimatorParameters.kp_);
  nh.getParam("translational_estimator/kv",
              translationalEstimatorParameters.kv_);
  // Recovering rotational estimator parameters values from the parameter server
  vicon_estimator::RotationalEstimatorParameters rotationalEstimatorParameters;
  nh.getParam("vicon_estimator/dt", rotationalEstimatorParameters.dt_);
  nh.getParam(
      "rotational_estimator/orientation_estimate_initial_covariance",
      rotationalEstimatorParameters.dorientation_estimate_initial_covariance_);
  nh.getParam("rotational_estimator/rate_estimate_initial_covariance",
              rotationalEstimatorParameters.drate_estimate_initial_covariance_);
  nh.getParam("rotational_estimator/orientation_process_covariance",
              rotationalEstimatorParameters.dorientation_process_covariance_);
  nh.getParam("rotational_estimator/rate_process_covariance",
              rotationalEstimatorParameters.drate_process_covariance_);
  nh.getParam(
      "rotational_estimator/orientation_measurementCovariance",
      rotationalEstimatorParameters.orientation_measurement_covariance_);
  nh.getParam("rotational_estimator/outlier_threshold_degrees",
              rotationalEstimatorParameters.outlier_threshold_degrees_);
  nh.getParam("rotational_estimator/maximum_outlier_count",
              rotationalEstimatorParameters.maximum_outlier_count_);
  nh.getParam("rotational_estimator/output_minimal_quaternions",
              rotationalEstimatorParameters.output_minimal_quaternions_);

  // Setting parameters in estimator
  vicon_estimator_.setParameters(translationalEstimatorParameters,
                                 rotationalEstimatorParameters);
}

void ViconOdometryEstimator::reset() { vicon_estimator_.reset(); }

void ViconOdometryEstimator::publishIntermediateResults(ros::Time timestamp) {
  // TODO(millanea): Publishing of the intermediate results was useful when
  //                constructing the estimator however is not likely to still
  //                be useful. Should be removed.

  vicon_estimator::TranslationalEstimatorResults
      translational_estimator_results;
  vicon_estimator::RotationalEstimatorResults rotational_estimator_results;
  vicon_estimator_.getIntermediateResults(&translational_estimator_results,
                                          &rotational_estimator_results);

  // Creating estimator message
  ros_vrpn_client::viconEstimator msg;
  // Attaching the vprn timestamp
  msg.header.stamp = timestamp;

  // Writing the measurement to the message object
  tf::vectorEigenToMsg(translational_estimator_results.position_measured_,
                       msg.pos_measured);
  // Writing the old estimates to the message object
  tf::vectorEigenToMsg(translational_estimator_results.position_old_,
                       msg.pos_old);
  tf::vectorEigenToMsg(translational_estimator_results.velocity_old_,
                       msg.vel_old);
  // Posteriori results
  tf::vectorEigenToMsg(translational_estimator_results.position_estimate_,
                       msg.pos_est);
  tf::vectorEigenToMsg(translational_estimator_results.velocity_estimate_,
                       msg.vel_est);

  // Writing the measurement to the message object
  tf::quaternionEigenToMsg(rotational_estimator_results.orientation_measured_,
                           msg.quat_measured);
  // Writing the old estimates to the message object
  tf::quaternionEigenToMsg(rotational_estimator_results.orientation_old_,
                           msg.quat_old);
  tf::vectorEigenToMsg(rotational_estimator_results.rate_old_, msg.omega_old);
  // Posteriori results
  tf::quaternionEigenToMsg(rotational_estimator_results.orientation_estimate_,
                           msg.quat_est);
  tf::vectorEigenToMsg(rotational_estimator_results.rate_estimate_,
                       msg.omega_est);

  // Data to do with the orientation measurement outlier detection
  msg.outlier_flag.data =
      rotational_estimator_results.measurement_outlier_flag_;
  msg.measurement_flip_flag.data =
      rotational_estimator_results.measurement_flip_flag_;
  tf::quaternionEigenToMsg(rotational_estimator_results.q_Z_Z1_, msg.q_Z_Z1);
  tf::quaternionEigenToMsg(rotational_estimator_results.q_Z_B_, msg.q_Z_B);

  // Publishing estimator message
  publisher_.publish(msg);
}

void ViconOdometryEstimator::updateEstimate(
    const Eigen::Vector3d& position_measured_W,
<<<<<<< HEAD
    const Eigen::Quaterniond& orientation_measured_B_W, ros::Time timestamp) {
  // Converting the ros time stamp to double
  double timestamp_double = timestamp.toSec();
  // Updating the estimates
  vicon_estimator_.updateEstimate(position_measured_W, orientation_measured_B_W,
                                  timestamp_double);
=======
    const Eigen::Quaterniond& orientation_measured_B_W) {
  vicon_estimator_.updateEstimate(position_measured_W,
                                  orientation_measured_B_W);
>>>>>>> 1a573170
}
}<|MERGE_RESOLUTION|>--- conflicted
+++ resolved
@@ -128,17 +128,13 @@
 
 void ViconOdometryEstimator::updateEstimate(
     const Eigen::Vector3d& position_measured_W,
-<<<<<<< HEAD
-    const Eigen::Quaterniond& orientation_measured_B_W, ros::Time timestamp) {
+    const Eigen::Quaterniond& orientation_measured_B_W,
+    ros::Time timestamp) {
   // Converting the ros time stamp to double
   double timestamp_double = timestamp.toSec();
   // Updating the estimates
   vicon_estimator_.updateEstimate(position_measured_W, orientation_measured_B_W,
                                   timestamp_double);
-=======
-    const Eigen::Quaterniond& orientation_measured_B_W) {
-  vicon_estimator_.updateEstimate(position_measured_W,
-                                  orientation_measured_B_W);
->>>>>>> 1a573170
 }
+
 }