--- conflicted
+++ resolved
@@ -78,6 +78,7 @@
         measurement_outlier_flag_(false),
         position_estimate_(Eigen::Vector3d::Zero()),
         velocity_estimate_(Eigen::Vector3d::Zero()) {}
+
   // Intermediate Estimator results
   Eigen::Vector3d position_measured_;
   Eigen::Vector3d position_old_;
@@ -85,7 +86,6 @@
   bool measurement_outlier_flag_;
   Eigen::Vector3d position_estimate_;
   Eigen::Vector3d velocity_estimate_;
-
 };
 
 // Estimated object position and velocity from vicon data
@@ -95,12 +95,8 @@
   // Constructor
   TranslationalEstimator();
   // Update estimated quantities with new measurement
-<<<<<<< HEAD
-  void updateEstimate(const Eigen::Vector3d& pos_measured_W);
-=======
-  EstimatorStatus updateEstimate(const Eigen::Vector3d& pos_measured,
+  EstimatorStatus updateEstimate(const Eigen::Vector3d& pos_measured_W,
                                  const double timestamp);
->>>>>>> 64fd4ea6
   // Reset the estimator
   void reset();
   // Setting the estimator parameters
@@ -124,29 +120,22 @@
   Eigen::Vector3d pos_measured_old_;
   bool first_measurement_flag_;
   int outlier_counter_;
+  double last_timestamp_;
 
   // Estimates
   Eigen::Vector3d position_estimate_W_;
   Eigen::Vector3d velocity_estimate_W_;
 
-<<<<<<< HEAD
   // Detects if the passed measurement is an outlier
-  bool detectMeasurementOutlier(const Eigen::Vector3d& pos_measured);
-
-=======
-  // Last measurement
-  double last_timestamp_;
-  bool first_measurement_flag_;
->>>>>>> 64fd4ea6
+  bool detectMeasurementOutlierSubsequent(const Eigen::Vector3d& pos_measured);
 };
 
 // The parameter class for the translational estimator and parameter default
 // values
-static const double kDefaultLastTimestamp = -1.0;
-static const double kDefaultdOrientationEstimateInitialCovariance = 1.0;
-static const double kDefaultdRateEstimateInitialCovariance = 1.0;
+static const double kDefaultdOrientationEstimateInitialCovariance = 1;
+static const double kDefaultdRateEstimateInitialCovariance = 1;
 static const double kDefaultdOrientationProcessCovariance = 0.01;
-static const double kDefaultdRateProcessCovariance = 1.0;
+static const double kDefaultdRateProcessCovariance = 1;
 static const double kDefaultOrientationMeasurementCovariance = 0.0005;
 static const Eigen::Quaterniond kDefaultInitialOrientationEstimate =
     Eigen::Quaterniond::Identity();
@@ -156,19 +145,14 @@
     Eigen::Vector3d::Zero();
 static const Eigen::Vector3d kDefaultInitialDrateEstimate =
     Eigen::Vector3d::Zero();
-<<<<<<< HEAD
-static const double kDefaultOutlierThresholdDegrees = 30.0;
-static const int kDefaultMaximumOutlierCountRotation = 10;
-=======
 static const OutlierRejectionMethod kDefaultOutlierRejectionMethod =
     OutlierRejectionMethod::MAHALANOBIS_DISTANCE;
 
 static const double kDefaultOutlierRejectionMahalanobisThreshold = 5.0;
 
 static const double kDefaultOutlierRejectionSubsequentThresholdDegrees = 30.0;
-static const int kDefaultOutlierRejectionSubsequentMaximumCount = 10.0;
-
->>>>>>> 64fd4ea6
+static const int kDefaultOutlierRejectionSubsequentMaximumCountRotation = 10.0;
+
 static const bool kOutputMinimalQuaternions = false;
 
 class RotationalEstimatorParameters {
@@ -188,18 +172,13 @@
         initial_rate_estimate_(kDefaultInitialRateEstimate),
         initial_dorientation_estimate_(kDefaultInitialDorientationEstimate),
         initial_drate_estimate_(kDefaultInitialDrateEstimate),
-<<<<<<< HEAD
-        outlier_threshold_degrees_(kDefaultOutlierThresholdDegrees),
-        maximum_outlier_count_(kDefaultMaximumOutlierCountRotation),
-=======
         outlier_rejection_method_(kDefaultOutlierRejectionMethod),
         outlier_rejection_mahalanobis_threshold_(
             kDefaultOutlierRejectionMahalanobisThreshold),
         outlier_rejection_subsequent_threshold_degrees_(
             kDefaultOutlierRejectionSubsequentThresholdDegrees),
         outlier_rejection_subsequent_maximum_count_(
-            kDefaultOutlierRejectionSubsequentMaximumCount),
->>>>>>> 64fd4ea6
+            kDefaultOutlierRejectionSubsequentMaximumCountRotation),
         output_minimal_quaternions_(kOutputMinimalQuaternions){};
 
   double dorientation_estimate_initial_covariance_;
